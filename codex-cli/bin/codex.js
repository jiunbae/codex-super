#!/usr/bin/env node
// Unified entry point for the Codex CLI.

import { spawn } from "node:child_process";
import { existsSync, readFileSync } from "fs";
import path from "path";
import { fileURLToPath } from "url";

// __dirname equivalent in ESM
const __filename = fileURLToPath(import.meta.url);
const __dirname = path.dirname(__filename);

const { platform, arch } = process;

let targetTriple = null;
switch (platform) {
  case "linux":
  case "android":
    switch (arch) {
      case "x64":
        targetTriple = "x86_64-unknown-linux-musl";
        break;
      case "arm64":
        targetTriple = "aarch64-unknown-linux-musl";
        break;
      default:
        break;
    }
    break;
  case "darwin":
    switch (arch) {
      case "x64":
        targetTriple = "x86_64-apple-darwin";
        break;
      case "arm64":
        targetTriple = "aarch64-apple-darwin";
        break;
      default:
        break;
    }
    break;
  case "win32":
    switch (arch) {
      case "x64":
        targetTriple = "x86_64-pc-windows-msvc";
        break;
      case "arm64":
        targetTriple = "aarch64-pc-windows-msvc";
        break;
      default:
        break;
    }
    break;
  default:
    break;
}

if (!targetTriple) {
  throw new Error(`Unsupported platform: ${platform} (${arch})`);
}

const vendorRoot = path.join(__dirname, "..", "vendor");
const archRoot = path.join(vendorRoot, targetTriple);
const codexBinaryName = process.platform === "win32" ? "codex.exe" : "codex";
const vendorBinaryPath = path.join(archRoot, "codex", codexBinaryName);
const repoRoot = path.resolve(__dirname, "..", "..");
const releaseBinaryPath = path.join(
  repoRoot,
  "codex-rs",
  "target",
  "release",
  codexBinaryName,
);
const debugBinaryPath = path.join(
  repoRoot,
  "codex-rs",
  "target",
  "debug",
  codexBinaryName,
);

const binaryCandidates = [vendorBinaryPath, releaseBinaryPath, debugBinaryPath];
const binaryPath = binaryCandidates.find((candidate) => existsSync(candidate));

if (!binaryPath) {
  const hints = [
    `Missing native executable for target ${targetTriple}.`,
    `Looked in:`,
    ...binaryCandidates.map((candidate) => `  • ${candidate}`),
    `Consider running 'cargo build -p codex-cli --release' from repo root or reinstalling the CLI package.`,
  ];
  throw new Error(hints.join("\n"));
}

// Use an asynchronous spawn instead of spawnSync so that Node is able to
// respond to signals (e.g. Ctrl-C / SIGINT) while the native binary is
// executing. This allows us to forward those signals to the child process
// and guarantees that when either the child terminates or the parent
// receives a fatal signal, both processes exit in a predictable manner.

function getUpdatedPath(newDirs) {
  const pathSep = process.platform === "win32" ? ";" : ":";
  const existingPath = process.env.PATH || "";
  const updatedPath = [
    ...newDirs,
    ...existingPath.split(pathSep).filter(Boolean),
  ].join(pathSep);
  return updatedPath;
}

/**
 * Use heuristics to detect the package manager that was used to install Codex
 * in order to give the user a hint about how to update it.
 */
function detectPackageManager() {
  const userAgent = process.env.npm_config_user_agent || "";
  if (/\bbun\//.test(userAgent)) {
    return "bun";
  }

  const execPath = process.env.npm_execpath || "";
  if (execPath.includes("bun")) {
    return "bun";
  }

  if (
    process.env.BUN_INSTALL ||
    process.env.BUN_INSTALL_GLOBAL_DIR ||
    process.env.BUN_INSTALL_BIN_DIR
  ) {
    return "bun";
  }

  return userAgent ? "npm" : null;
}

const additionalDirs = [];
const pathDir = path.join(archRoot, "path");
if (existsSync(pathDir)) {
  additionalDirs.push(pathDir);
}
const updatedPath = getUpdatedPath(additionalDirs);

<<<<<<< HEAD
let disableUpdateCheck = false;
try {
  const packageJsonPath = path.join(__dirname, "..", "package.json");
  const packageJson = JSON.parse(readFileSync(packageJsonPath, "utf8"));
  disableUpdateCheck = packageJson?.name === "codex-super";
} catch {
  /* ignore */
}

const child = spawn(binaryPath, process.argv.slice(2), {
  stdio: "inherit",
  env: {
    ...process.env,
    PATH: updatedPath,
    CODEX_MANAGED_BY_NPM: "1",
    ...(disableUpdateCheck ? { CODEX_DISABLE_UPDATE_CHECK: "1" } : {}),
  },
=======
const env = { ...process.env, PATH: updatedPath };
const packageManagerEnvVar =
  detectPackageManager() === "bun"
    ? "CODEX_MANAGED_BY_BUN"
    : "CODEX_MANAGED_BY_NPM";
env[packageManagerEnvVar] = "1";

const child = spawn(binaryPath, process.argv.slice(2), {
  stdio: "inherit",
  env,
>>>>>>> 0139f678
});

child.on("error", (err) => {
  // Typically triggered when the binary is missing or not executable.
  // Re-throwing here will terminate the parent with a non-zero exit code
  // while still printing a helpful stack trace.
  // eslint-disable-next-line no-console
  console.error(err);
  process.exit(1);
});

// Forward common termination signals to the child so that it shuts down
// gracefully. In the handler we temporarily disable the default behavior of
// exiting immediately; once the child has been signaled we simply wait for
// its exit event which will in turn terminate the parent (see below).
const forwardSignal = (signal) => {
  if (child.killed) {
    return;
  }
  try {
    child.kill(signal);
  } catch {
    /* ignore */
  }
};

["SIGINT", "SIGTERM", "SIGHUP"].forEach((sig) => {
  process.on(sig, () => forwardSignal(sig));
});

// When the child exits, mirror its termination reason in the parent so that
// shell scripts and other tooling observe the correct exit status.
// Wrap the lifetime of the child process in a Promise so that we can await
// its termination in a structured way. The Promise resolves with an object
// describing how the child exited: either via exit code or due to a signal.
const childResult = await new Promise((resolve) => {
  child.on("exit", (code, signal) => {
    if (signal) {
      resolve({ type: "signal", signal });
    } else {
      resolve({ type: "code", exitCode: code ?? 1 });
    }
  });
});

if (childResult.type === "signal") {
  // Re-emit the same signal so that the parent terminates with the expected
  // semantics (this also sets the correct exit code of 128 + n).
  process.kill(process.pid, childResult.signal);
} else {
  process.exit(childResult.exitCode);
}<|MERGE_RESOLUTION|>--- conflicted
+++ resolved
@@ -141,7 +141,13 @@
 }
 const updatedPath = getUpdatedPath(additionalDirs);
 
-<<<<<<< HEAD
+const env = { ...process.env, PATH: updatedPath };
+const packageManagerEnvVar =
+  detectPackageManager() === "bun"
+    ? "CODEX_MANAGED_BY_BUN"
+    : "CODEX_MANAGED_BY_NPM";
+env[packageManagerEnvVar] = "1";
+
 let disableUpdateCheck = false;
 try {
   const packageJsonPath = path.join(__dirname, "..", "package.json");
@@ -151,26 +157,13 @@
   /* ignore */
 }
 
-const child = spawn(binaryPath, process.argv.slice(2), {
-  stdio: "inherit",
-  env: {
-    ...process.env,
-    PATH: updatedPath,
-    CODEX_MANAGED_BY_NPM: "1",
-    ...(disableUpdateCheck ? { CODEX_DISABLE_UPDATE_CHECK: "1" } : {}),
-  },
-=======
-const env = { ...process.env, PATH: updatedPath };
-const packageManagerEnvVar =
-  detectPackageManager() === "bun"
-    ? "CODEX_MANAGED_BY_BUN"
-    : "CODEX_MANAGED_BY_NPM";
-env[packageManagerEnvVar] = "1";
+if (disableUpdateCheck) {
+  env.CODEX_DISABLE_UPDATE_CHECK = "1";
+}
 
 const child = spawn(binaryPath, process.argv.slice(2), {
   stdio: "inherit",
   env,
->>>>>>> 0139f678
 });
 
 child.on("error", (err) => {
